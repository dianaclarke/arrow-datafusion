--- conflicted
+++ resolved
@@ -369,12 +369,7 @@
 #[cfg(test)]
 mod tests {
     use super::*;
-<<<<<<< HEAD
     use crate::field_util::SchemaExt;
-=======
-    use crate::arrow::array::DecimalBuilder;
-    use crate::from_slice::FromSlice;
->>>>>>> 63d24bf5
     use crate::physical_plan::expressions::col;
     use crate::record_batch::RecordBatch;
     use crate::{error::Result, generic_test_op};
